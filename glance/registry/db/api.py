# vim: tabstop=4 shiftwidth=4 softtabstop=4

# Copyright 2010 United States Government as represented by the
# Administrator of the National Aeronautics and Space Administration.
# Copyright 2010-2011 OpenStack LLC.
# All Rights Reserved.
#
#    Licensed under the Apache License, Version 2.0 (the "License"); you may
#    not use this file except in compliance with the License. You may obtain
#    a copy of the License at
#
#         http://www.apache.org/licenses/LICENSE-2.0
#
#    Unless required by applicable law or agreed to in writing, software
#    distributed under the License is distributed on an "AS IS" BASIS, WITHOUT
#    WARRANTIES OR CONDITIONS OF ANY KIND, either express or implied. See the
#    License for the specific language governing permissions and limitations
#    under the License.

"""
Defines interface for DB access
"""

import logging

from sqlalchemy import create_engine
from sqlalchemy.ext.declarative import declarative_base
from sqlalchemy.orm import exc
from sqlalchemy.orm import joinedload
from sqlalchemy.orm import sessionmaker

from glance.common import config
from glance.common import exception
from glance.common import utils
from glance.registry.db import models

_ENGINE = None
_MAKER = None
BASE = models.BASE

# attributes common to all models
BASE_MODEL_ATTRS = set(['id', 'created_at', 'updated_at', 'deleted_at',
                        'deleted'])

IMAGE_ATTRS = BASE_MODEL_ATTRS | set(['name', 'status', 'size',
                                      'disk_format', 'container_format',
                                      'is_public', 'location', 'checksum'])

CONTAINER_FORMATS = ['ami', 'ari', 'aki', 'bare', 'ovf']
DISK_FORMATS = ['ami', 'ari', 'aki', 'vhd', 'vmdk', 'raw', 'qcow2', 'vdi']
STATUSES = ['active', 'saving', 'queued', 'killed']


def configure_db(options):
    """
    Establish the database, create an engine if needed, and
    register the models.

    :param options: Mapping of configuration options
    """
    global _ENGINE
    if not _ENGINE:
        debug = config.get_option(
            options, 'debug', type='bool', default=False)
        verbose = config.get_option(
            options, 'verbose', type='bool', default=False)
        timeout = config.get_option(
            options, 'sql_idle_timeout', type='int', default=3600)
        _ENGINE = create_engine(options['sql_connection'],
                                pool_recycle=timeout)
        logger = logging.getLogger('sqlalchemy.engine')
        if debug:
            logger.setLevel(logging.DEBUG)
        elif verbose:
            logger.setLevel(logging.INFO)
        register_models()


def get_session(autocommit=True, expire_on_commit=False):
    """Helper method to grab session"""
    global _MAKER, _ENGINE
    if not _MAKER:
        assert _ENGINE
        _MAKER = sessionmaker(bind=_ENGINE,
                              autocommit=autocommit,
                              expire_on_commit=expire_on_commit)
    return _MAKER()


def register_models():
    """Register Models and create properties"""
    global _ENGINE
    assert _ENGINE
    BASE.metadata.create_all(_ENGINE)


def unregister_models():
    """Unregister Models, useful clearing out data before testing"""
    global _ENGINE
    assert _ENGINE
    BASE.metadata.drop_all(_ENGINE)


def image_create(context, values):
    """Create an image from the values dictionary."""
    return _image_update(context, values, None, False)


def image_update(context, image_id, values, purge_props=False):
    """Set the given properties on an image and update it.

    Raises NotFound if image does not exist.

    """
    return _image_update(context, values, image_id, purge_props)


def image_destroy(context, image_id):
    """Destroy the image or raise if it does not exist."""
    session = get_session()
    with session.begin():
        image_ref = image_get(context, image_id, session=session)
        image_ref.delete(session=session)


def image_get(context, image_id, session=None):
    """Get an image or raise if it does not exist."""
    session = session or get_session()
    try:
        return session.query(models.Image).\
                       options(joinedload(models.Image.properties)).\
                       filter_by(deleted=_deleted(context)).\
                       filter_by(id=image_id).\
                       one()
    except exc.NoResultFound:
        raise exception.NotFound("No image found with ID %s" % image_id)


def image_get_all_public(context):
    """Get all public images."""
    session = get_session()
    return session.query(models.Image).\
                   options(joinedload(models.Image.properties)).\
                   filter_by(deleted=_deleted(context)).\
                   filter_by(is_public=True).\
                   all()


def _drop_protected_attrs(model_class, values):
    """Removed protected attributes from values dictionary using the models
    __protected_attributes__ field.
    """
    for attr in model_class.__protected_attributes__:
        if attr in values:
            del values[attr]


def validate_image(values):
    """
    Validates the incoming data and raises a Invalid exception
    if anything is out of order.

    :param values: Mapping of image metadata to check
    """

    status = values.get('status')
    disk_format = values.get('disk_format')
    container_format = values.get('container_format')

    status = values.get('status', None)
    if not status:
        msg = "Image status is required."
        raise exception.Invalid(msg)

    if status not in STATUSES:
        msg = "Invalid image status '%s' for image." % status
        raise exception.Invalid(msg)

    if disk_format and disk_format not in DISK_FORMATS:
        msg = "Invalid disk format '%s' for image." % disk_format
        raise exception.Invalid(msg)

    if container_format and container_format not in CONTAINER_FORMATS:
        msg = "Invalid container format '%s' for image." % container_format
        raise exception.Invalid(msg)

    if disk_format in ('aki', 'ari', 'ami') or\
            container_format in ('aki', 'ari', 'ami'):
        if container_format != disk_format:
            msg = ("Invalid mix of disk and container formats. "
                   "When setting a disk or container format to "
                   "one of 'ami', 'ari', or 'ami', the container "
                   "and disk formats must match.")
            raise exception.Invalid(msg)


def _image_update(context, values, image_id, purge_props=False):
    """Used internally by image_create and image_update

    :param context: Request context
    :param values: A dict of attributes to set
    :param image_id: If None, create the image, otherwise, find and update it
    """

    session = get_session()
    with session.begin():

        # Remove the properties passed in the values mapping. We
        # handle properties separately from base image attributes,
        # and leaving properties in the values mapping will cause
        # a SQLAlchemy model error because SQLAlchemy expects the
        # properties attribute of an Image model to be a list and
        # not a dict.
        properties = values.pop('properties', {})

        if image_id:
            image_ref = image_get(context, image_id, session=session)
        else:
            if 'size' in values:
                values['size'] = int(values['size'])

            values['is_public'] = bool(values.get('is_public', False))
            image_ref = models.Image()

        _drop_protected_attrs(models.Image, values)
        image_ref.update(values)

        # Validate the attributes before we go any further. From my
        # investigation, the @validates decorator does not validate
        # on new records, only on existing records, which is, well,
        # idiotic.
        validate_image(image_ref.to_dict())

        image_ref.save(session=session)

        _set_properties_for_image(context, image_ref, properties, purge_props,
                                  session)

    return image_get(context, image_ref.id)


def _set_properties_for_image(context, image_ref, properties,
                              purge_props=False, session=None):
    """
    Create or update a set of image_properties for a given image

    :param context: Request context
    :param image_ref: An Image object
    :param properties: A dict of properties to set
    :param session: A SQLAlchemy session to use (if present)
    """
    orig_properties = {}
    for prop_ref in image_ref.properties:
        orig_properties[prop_ref.name] = prop_ref

    for name, value in properties.iteritems():
        prop_values = {'image_id': image_ref.id,
                       'name': name,
                       'value': value}
        if name in orig_properties:
            prop_ref = orig_properties[name]
            image_property_update(context, prop_ref, prop_values,
                                  session=session)
        else:
            image_property_create(context, prop_values, session=session)

<<<<<<< HEAD
    for name in orig_properties.keys():
        if not name in properties:
            prop_ref = orig_properties[name]
            image_property_delete(context, prop_ref, session=session)
=======
    if purge_props:
        for key in orig_properties.keys():
            if not key in properties:
                prop_ref = orig_properties[key]
                image_property_delete(context, prop_ref, session=session)
>>>>>>> 93115010


def image_property_create(context, values, session=None):
    """Create an ImageProperty object"""
    prop_ref = models.ImageProperty()
    return _image_property_update(context, prop_ref, values, session=session)


def image_property_update(context, prop_ref, values, session=None):
    """Update an ImageProperty object"""
    return _image_property_update(context, prop_ref, values, session=session)


def _image_property_update(context, prop_ref, values, session=None):
    """Used internally by image_property_create and image_property_update
    """
    _drop_protected_attrs(models.ImageProperty, values)
    prop_ref.update(values)
    prop_ref.save(session=session)
    return prop_ref


def image_property_delete(context, prop_ref, session=None):
    """Used internally by image_property_create and image_property_update
    """
    prop_ref.update(dict(deleted=True))
    prop_ref.save(session=session)
    return prop_ref


# pylint: disable-msg=C0111
def _deleted(context):
    """Calculates whether to include deleted objects based on context.

    Currently just looks for a flag called deleted in the context dict.
    """
    if not hasattr(context, 'get'):
        return False
    return context.get('deleted', False)<|MERGE_RESOLUTION|>--- conflicted
+++ resolved
@@ -264,18 +264,11 @@
         else:
             image_property_create(context, prop_values, session=session)
 
-<<<<<<< HEAD
-    for name in orig_properties.keys():
-        if not name in properties:
-            prop_ref = orig_properties[name]
-            image_property_delete(context, prop_ref, session=session)
-=======
     if purge_props:
         for key in orig_properties.keys():
             if not key in properties:
                 prop_ref = orig_properties[key]
                 image_property_delete(context, prop_ref, session=session)
->>>>>>> 93115010
 
 
 def image_property_create(context, values, session=None):
