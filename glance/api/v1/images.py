--- conflicted
+++ resolved
@@ -326,15 +326,8 @@
                                        {'status': 'saving'})
         try:
             logger.debug("Uploading image data for image %(image_id)s "
-<<<<<<< HEAD
-                         "to %(store_name)s store" % locals())
-            # NOTE(jaypipes): webob 1.0.3 has body_file_seekable attr
-            # but webob 0.9.8 does not; it has the make_body_seekable() method
-            # which newer versions have also, so we use the old method
+                         "to %(store_name)s store", locals())
             req.make_body_seekable()
-=======
-                         "to %(store_name)s store", locals())
->>>>>>> 29b32674
             location, size, checksum = store.add(image_meta['id'],
                                                  req.body_file,
                                                  self.options)
